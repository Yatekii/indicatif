--- conflicted
+++ resolved
@@ -235,19 +235,9 @@
 
     fn format_bar(&self, state: &ProgressState, width: usize,
                   alt_style: Option<&Style>) -> String {
-<<<<<<< HEAD
-        let pct = state.percent();
+        let pct = state.fraction();
         let fill = pct * width as f32;
         let head = if pct > 0.0 && !state.is_finished() { 1 } else { 0 };
-=======
-        let pct = state.fraction();
-        let mut fill = (pct * width as f32) as usize;
-        let mut head = 0;
-        if fill > 0 && !state.is_finished() {
-            fill -= 1;
-            head = 1;
-        }
->>>>>>> 2dc98ba1
 
         let bar = repeat(state.style.progress_chars[0])
             .take(fill as usize).collect::<String>();
